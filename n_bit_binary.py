--- conflicted
+++ resolved
@@ -227,13 +227,8 @@
                 if self._number & mask:
                     return_value._set_bit(0)
                 first_run = False
-<<<<<<< HEAD
-            elif self.number & mask:
+            elif self._number & mask:
                 return_value.append(1)
-=======
-            elif self._number & mask:
-                return_value.append(True)
->>>>>>> 38375287
             else:
                 return_value.append(0)
         return return_value
@@ -287,8 +282,7 @@
         return self._number >= value
 
     def __eq__(self, value):
-<<<<<<< HEAD
-        return self.number == value
+        return self._number == value
 
     def __add__(self, other):
         return self.number + other
@@ -310,7 +304,4 @@
 
     def __pow__(self, power, modulo=None):
         # TODO: Implement this
-        raise NotImplemented
-=======
-        return self._number == value
->>>>>>> 38375287
+        raise NotImplemented